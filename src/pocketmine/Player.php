--- conflicted
+++ resolved
@@ -297,7 +297,15 @@
 	/** @var int|null */
 	protected $lineHeight = null;
 
-<<<<<<< HEAD
+	/** @var string */
+	protected $locale = "en_US";
+
+	/**
+	 * @var int
+	 * Last measurement of player's latency in milliseconds.
+	 */
+	protected $lastPingMeasure = 1;
+
 	/** @var int */
 	protected $formIdCounter = 0;
 	/** @var int|null */
@@ -306,16 +314,6 @@
 	protected $sentForm = null;
 	/** @var Form[] */
 	protected $formQueue = [];
-=======
-	/** @var string */
-	protected $locale = "en_US";
-
-	/**
-	 * @var int
-	 * Last measurement of player's latency in milliseconds.
-	 */
-	protected $lastPingMeasure = 1;
->>>>>>> aa399a11
 
 	/**
 	 * @return TranslationContainer|string
