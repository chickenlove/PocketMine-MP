--- conflicted
+++ resolved
@@ -97,11 +97,9 @@
 		];
 	}
 
-<<<<<<< HEAD
-	//TODO: bounding & collision boxes
-=======
 	public function isAffectedBySilkTouch() : bool{
 		return false;
 	}
->>>>>>> ad8d6713
+
+	//TODO: bounding & collision boxes
 }