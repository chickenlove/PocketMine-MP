--- conflicted
+++ resolved
@@ -1665,24 +1665,16 @@
 	 */
 	public function getBlocksAround() : array{
 		if($this->blocksAround === null){
-<<<<<<< HEAD
-			$bb = clone $this->boundingBox;
+			$inset = 0.001; //Offset against floating-point errors
+
+			$bb = $this->boundingBox->shrink($inset, $inset, $inset);
+
 			$minX = Math::floorFloat($bb->minX);
 			$minY = Math::floorFloat($bb->minY);
 			$minZ = Math::floorFloat($bb->minZ);
-			$maxX = Math::ceilFloat($bb->maxX);
-			$maxY = Math::ceilFloat($bb->maxY);
-			$maxZ = Math::ceilFloat($bb->maxZ);
-=======
-			$inset = 0.001; //Offset against floating-point errors
-
-			$minX = Math::floorFloat($this->boundingBox->minX + $inset);
-			$minY = Math::floorFloat($this->boundingBox->minY + $inset);
-			$minZ = Math::floorFloat($this->boundingBox->minZ + $inset);
-			$maxX = Math::floorFloat($this->boundingBox->maxX - $inset);
-			$maxY = Math::floorFloat($this->boundingBox->maxY - $inset);
-			$maxZ = Math::floorFloat($this->boundingBox->maxZ - $inset);
->>>>>>> ad8d6713
+			$maxX = Math::floorFloat($bb->maxX);
+			$maxY = Math::floorFloat($bb->maxY);
+			$maxZ = Math::floorFloat($bb->maxZ);
 
 			$this->blocksAround = [];
 
