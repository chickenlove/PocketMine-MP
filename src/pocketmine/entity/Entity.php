--- conflicted
+++ resolved
@@ -484,14 +484,7 @@
 		/** @var float[] $pos */
 		$pos = $this->namedtag->getListTag("Pos")->getAllValues();
 
-<<<<<<< HEAD
 		$this->chunk = $level->getLoadedChunk(((int) floor($pos[0])) >> 4, ((int) floor($pos[2])) >> 4);
-=======
-		$this->chunk = $level->getChunk(((int) floor($pos[0])) >> 4, ((int) floor($pos[2])) >> 4, true);
-		if($this->chunk === null){
-			throw new \InvalidStateException("Cannot create entities in unloaded chunks");
-		}
->>>>>>> 093cb5b3
 
 		$this->setLevel($level);
 		$this->server = $level->getServer();
@@ -1763,19 +1756,11 @@
 	protected function checkChunks(){
 		$chunkX = $this->getFloorX() >> 4;
 		$chunkZ = $this->getFloorZ() >> 4;
-<<<<<<< HEAD
-
-=======
->>>>>>> 093cb5b3
 		if($this->chunk === null or ($this->chunk->getX() !== $chunkX or $this->chunk->getZ() !== $chunkZ)){
 			if($this->chunk !== null){
 				$this->chunk->removeEntity($this);
 			}
-<<<<<<< HEAD
 			$this->chunk = $this->level->getChunk($chunkX, $chunkZ);
-=======
-			$this->chunk = $this->level->getChunk($chunkX, $chunkZ, true);
->>>>>>> 093cb5b3
 
 			if(!$this->justCreated){
 				$newChunk = $this->level->getChunkPlayers($chunkX, $chunkZ);
