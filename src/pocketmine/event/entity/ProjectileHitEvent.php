<?php

/*
 *
 *  ____            _        _   __  __ _                  __  __ ____
 * |  _ \ ___   ___| | _____| |_|  \/  (_)_ __   ___      |  \/  |  _ \
 * | |_) / _ \ / __| |/ / _ \ __| |\/| | | '_ \ / _ \_____| |\/| | |_) |
 * |  __/ (_) | (__|   <  __/ |_| |  | | | | | |  __/_____| |  | |  __/
 * |_|   \___/ \___|_|\_\___|\__|_|  |_|_|_| |_|\___|     |_|  |_|_|
 *
 * This program is free software: you can redistribute it and/or modify
 * it under the terms of the GNU Lesser General Public License as published by
 * the Free Software Foundation, either version 3 of the License, or
 * (at your option) any later version.
 *
 * @author PocketMine Team
 * @link http://www.pocketmine.net/
 *
 *
*/

declare(strict_types=1);

namespace pocketmine\event\entity;

use pocketmine\entity\projectile\Projectile;
use pocketmine\math\RayTraceResult;

<<<<<<< HEAD
class ProjectileHitEvent extends EntityEvent{
=======
abstract class ProjectileHitEvent extends EntityEvent{
	public static $handlerList = null;
>>>>>>> cd35bd68

	/** @var RayTraceResult */
	private $rayTraceResult;

	/**
	 * @param Projectile     $entity
	 * @param RayTraceResult $rayTraceResult
	 */
	public function __construct(Projectile $entity, RayTraceResult $rayTraceResult){
		$this->entity = $entity;
		$this->rayTraceResult = $rayTraceResult;
	}

	/**
	 * @return Projectile
	 */
	public function getEntity(){
		return $this->entity;
	}

	/**
	 * Returns a RayTraceResult object containing information such as the exact position struck, the AABB it hit, and
	 * the face of the AABB that it hit.
	 *
	 * @return RayTraceResult
	 */
	public function getRayTraceResult() : RayTraceResult{
		return $this->rayTraceResult;
	}
}<|MERGE_RESOLUTION|>--- conflicted
+++ resolved
@@ -26,12 +26,10 @@
 use pocketmine\entity\projectile\Projectile;
 use pocketmine\math\RayTraceResult;
 
-<<<<<<< HEAD
-class ProjectileHitEvent extends EntityEvent{
-=======
+/**
+ * @allowHandle
+ */
 abstract class ProjectileHitEvent extends EntityEvent{
-	public static $handlerList = null;
->>>>>>> cd35bd68
 
 	/** @var RayTraceResult */
 	private $rayTraceResult;
