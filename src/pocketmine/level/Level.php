--- conflicted
+++ resolved
@@ -637,9 +637,6 @@
 		}
 	}
 
-<<<<<<< HEAD
-	public function registerChunkLoader(ChunkLoader $loader, int $chunkX, int $chunkZ, bool $autoLoad = true, ?callable $chunkLoadCallback = null){
-=======
 	/**
 	 * Queues a DataPacket to be sent to everyone in the Level at the end of the current tick.
 	 *
@@ -649,8 +646,7 @@
 		$this->globalPackets[] = $packet;
 	}
 
-	public function registerChunkLoader(ChunkLoader $loader, int $chunkX, int $chunkZ, bool $autoLoad = true){
->>>>>>> 093cb5b3
+	public function registerChunkLoader(ChunkLoader $loader, int $chunkX, int $chunkZ, bool $autoLoad = true, ?callable $chunkLoadCallback = null){
 		$hash = $loader->getLoaderId();
 
 		if(!isset($this->chunkLoaders[$index = Level::chunkHash($chunkX, $chunkZ)])){
