--- conflicted
+++ resolved
@@ -2729,7 +2729,6 @@
 
 		$this->provider->requestChunkLoad($x, $z);
 
-<<<<<<< HEAD
 		$this->chunkLoadLock[$chunkHash] = true;
 
 		if($callback !== null){
@@ -2738,27 +2737,6 @@
 			}else{
 				$this->chunkLoadCallbacks[$chunkHash][] = $callback;
 			}
-=======
-		$chunk = null;
-
-		try{
-			$chunk = $this->provider->loadChunk($x, $z);
-		}catch(\Exception $e){
-			$logger = $this->server->getLogger();
-			$logger->critical("An error occurred while loading chunk x=$x z=$z: " . $e->getMessage());
-			$logger->logException($e);
-		}
-
-		if($chunk === null and $create){
-			$chunk = new Chunk($x, $z);
-		}
-
-		$this->timings->syncChunkLoadDataTimer->stopTiming();
-
-		if($chunk === null){
-			$this->timings->syncChunkLoadTimer->stopTiming();
-			return false;
->>>>>>> 9d018e8d
 		}
 
 		return false;
