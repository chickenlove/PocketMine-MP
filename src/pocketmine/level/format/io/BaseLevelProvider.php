<?php

/*
 *
 *  ____            _        _   __  __ _                  __  __ ____
 * |  _ \ ___   ___| | _____| |_|  \/  (_)_ __   ___      |  \/  |  _ \
 * | |_) / _ \ / __| |/ / _ \ __| |\/| | | '_ \ / _ \_____| |\/| | |_) |
 * |  __/ (_) | (__|   <  __/ |_| |  | | | | | |  __/_____| |  | |  __/
 * |_|   \___/ \___|_|\_\___|\__|_|  |_|_|_| |_|\___|     |_|  |_|_|
 *
 * This program is free software: you can redistribute it and/or modify
 * it under the terms of the GNU Lesser General Public License as published by
 * the Free Software Foundation, either version 3 of the License, or
 * (at your option) any later version.
 *
 * @author PocketMine Team
 * @link http://www.pocketmine.net/
 *
 *
*/

declare(strict_types=1);

namespace pocketmine\level\format\io;

use pocketmine\level\format\Chunk;
use pocketmine\level\generator\Generator;
use pocketmine\level\LevelException;
use pocketmine\math\Vector3;
use pocketmine\nbt\BigEndianNBTStream;
use pocketmine\nbt\tag\CompoundTag;
use pocketmine\nbt\tag\StringTag;

abstract class BaseLevelProvider implements LevelProvider{
	/** @var string */
	protected $path;
	/** @var CompoundTag */
	protected $levelData;

	/** @var ThreadedChunkProvider */
	protected $chunkProvider;


	public function __construct(string $path){
		$this->path = $path;
		if(!file_exists($this->path)){
			mkdir($this->path, 0777, true);
		}

		$this->loadLevelData();
		$this->fixLevelData();

		$this->chunkProvider = $this->createChunkProvider();
		$this->chunkProvider->start();
	}


	protected function loadLevelData() : void{
		$nbt = new BigEndianNBTStream();
		$levelData = $nbt->readCompressed(file_get_contents($this->getPath() . "level.dat"));

		if(!($levelData instanceof CompoundTag) or !$levelData->hasTag("Data", CompoundTag::class)){
			throw new LevelException("Invalid level.dat");
		}
	}

<<<<<<< HEAD
	protected function fixLevelData() : void{
=======
		$this->levelData = $levelData->getCompoundTag("Data");

>>>>>>> 093cb5b3
		if(!$this->levelData->hasTag("generatorName", StringTag::class)){
			$this->levelData->setString("generatorName", (string) Generator::getGenerator("DEFAULT"), true);
		}

		if(!$this->levelData->hasTag("generatorOptions", StringTag::class)){
			$this->levelData->setString("generatorOptions", "");
		}
	}

	abstract protected function createChunkProvider() : ThreadedChunkProvider;

	public function getPath() : string{
		return $this->path;
	}

	public function getName() : string{
		return $this->levelData->getString("LevelName");
	}

	public function getTime() : int{
		return $this->levelData->getLong("Time", 0, true);
	}

	public function setTime(int $value){
		$this->levelData->setLong("Time", $value, true); //some older PM worlds had this in the wrong format
	}

	public function getSeed() : int{
		return $this->levelData->getLong("RandomSeed");
	}

	public function setSeed(int $value){
		$this->levelData->setLong("RandomSeed", $value);
	}

	public function getSpawn() : Vector3{
		return new Vector3($this->levelData->getInt("SpawnX"), $this->levelData->getInt("SpawnY"), $this->levelData->getInt("SpawnZ"));
	}

	public function setSpawn(Vector3 $pos){
		$this->levelData->setInt("SpawnX", $pos->getFloorX());
		$this->levelData->setInt("SpawnY", $pos->getFloorY());
		$this->levelData->setInt("SpawnZ", $pos->getFloorZ());
	}

	public function doGarbageCollection(){

	}

	/**
	 * @return CompoundTag
	 */
	public function getLevelData() : CompoundTag{
		return $this->levelData;
	}

	public function saveLevelData(){
		$nbt = new BigEndianNBTStream();
		$buffer = $nbt->writeCompressed(new CompoundTag("", [
			$this->levelData
		]));
		file_put_contents($this->getPath() . "level.dat", $buffer);
	}

	public function requestChunkLoad(int $chunkX, int $chunkZ) : void{
		$this->chunkProvider->requestChunkLoad($chunkX, $chunkZ);
	}

	public function getBufferedChunk() : ?Chunk{
		return $this->chunkProvider->readChunkFromBuffer();
	}

	public function hasBufferedChunks() : bool{
		return $this->chunkProvider->hasChunksInBuffer();
	}

	public function requestChunkSave(Chunk $chunk) : void{
		$this->chunkProvider->requestChunkSave($chunk);
	}

	public function close(){
		$this->chunkProvider->quit();
	}
}<|MERGE_RESOLUTION|>--- conflicted
+++ resolved
@@ -62,14 +62,11 @@
 		if(!($levelData instanceof CompoundTag) or !$levelData->hasTag("Data", CompoundTag::class)){
 			throw new LevelException("Invalid level.dat");
 		}
+
+		$this->levelData = $levelData->getCompoundTag("Data");
 	}
 
-<<<<<<< HEAD
 	protected function fixLevelData() : void{
-=======
-		$this->levelData = $levelData->getCompoundTag("Data");
-
->>>>>>> 093cb5b3
 		if(!$this->levelData->hasTag("generatorName", StringTag::class)){
 			$this->levelData->setString("generatorName", (string) Generator::getGenerator("DEFAULT"), true);
 		}
