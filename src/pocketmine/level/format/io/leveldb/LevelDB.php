--- conflicted
+++ resolved
@@ -256,275 +256,4 @@
 	public function setDifficulty(int $difficulty){
 		$this->levelData->setInt("Difficulty", $difficulty); //yes, this is intended! (in PE: int, PC: byte)
 	}
-<<<<<<< HEAD
-=======
-
-	/**
-	 * @param int $chunkX
-	 * @param int $chunkZ
-	 *
-	 * @return Chunk|null
-	 */
-	protected function readChunk(int $chunkX, int $chunkZ) : ?Chunk{
-		$index = LevelDB::chunkIndex($chunkX, $chunkZ);
-
-		if(!$this->chunkExists($chunkX, $chunkZ)){
-			return null;
-		}
-
-		try{
-			/** @var SubChunk[] $subChunks */
-			$subChunks = [];
-
-			/** @var bool $lightPopulated */
-			$lightPopulated = true;
-
-			$chunkVersion = ord($this->db->get($index . self::TAG_VERSION));
-
-			$binaryStream = new BinaryStream();
-
-			switch($chunkVersion){
-				case 7: //MCPE 1.2 (???)
-				case 4: //MCPE 1.1
-					//TODO: check beds
-				case 3: //MCPE 1.0
-					for($y = 0; $y < Chunk::MAX_SUBCHUNKS; ++$y){
-						if(($data = $this->db->get($index . self::TAG_SUBCHUNK_PREFIX . chr($y))) === false){
-							continue;
-						}
-
-						$binaryStream->setBuffer($data, 0);
-						$subChunkVersion = $binaryStream->getByte();
-
-						switch($subChunkVersion){
-							case 0:
-								$blocks = $binaryStream->get(4096);
-								$blockData = $binaryStream->get(2048);
-								if($chunkVersion < 4){
-									$blockSkyLight = $binaryStream->get(2048);
-									$blockLight = $binaryStream->get(2048);
-								}else{
-									//Mojang didn't bother changing the subchunk version when they stopped saving sky light -_-
-									$blockSkyLight = "";
-									$blockLight = "";
-									$lightPopulated = false;
-								}
-
-								$subChunks[$y] = new SubChunk($blocks, $blockData, $blockSkyLight, $blockLight);
-								break;
-							default:
-								throw new UnsupportedChunkFormatException("don't know how to decode LevelDB subchunk format version $subChunkVersion");
-						}
-					}
-
-					$binaryStream->setBuffer($this->db->get($index . self::TAG_DATA_2D), 0);
-
-					$heightMap = array_values(unpack("v*", $binaryStream->get(512)));
-					$biomeIds = $binaryStream->get(256);
-					break;
-				case 2: // < MCPE 1.0
-					$binaryStream->setBuffer($this->db->get($index . self::TAG_LEGACY_TERRAIN));
-					$fullIds = $binaryStream->get(32768);
-					$fullData = $binaryStream->get(16384);
-					$fullSkyLight = $binaryStream->get(16384);
-					$fullBlockLight = $binaryStream->get(16384);
-
-					for($yy = 0; $yy < 8; ++$yy){
-						$subOffset = ($yy << 4);
-						$ids = "";
-						for($i = 0; $i < 256; ++$i){
-							$ids .= substr($fullIds, $subOffset, 16);
-							$subOffset += 128;
-						}
-						$data = "";
-						$subOffset = ($yy << 3);
-						for($i = 0; $i < 256; ++$i){
-							$data .= substr($fullData, $subOffset, 8);
-							$subOffset += 64;
-						}
-						$skyLight = "";
-						$subOffset = ($yy << 3);
-						for($i = 0; $i < 256; ++$i){
-							$skyLight .= substr($fullSkyLight, $subOffset, 8);
-							$subOffset += 64;
-						}
-						$blockLight = "";
-						$subOffset = ($yy << 3);
-						for($i = 0; $i < 256; ++$i){
-							$blockLight .= substr($fullBlockLight, $subOffset, 8);
-							$subOffset += 64;
-						}
-						$subChunks[$yy] = new SubChunk($ids, $data, $skyLight, $blockLight);
-					}
-
-					$heightMap = array_values(unpack("C*", $binaryStream->get(256)));
-					$biomeIds = ChunkUtils::convertBiomeColors(array_values(unpack("N*", $binaryStream->get(1024))));
-					break;
-				default:
-					throw new UnsupportedChunkFormatException("don't know how to decode chunk format version $chunkVersion");
-			}
-
-			$nbt = new LittleEndianNBTStream();
-
-			/** @var CompoundTag[] $entities */
-			$entities = [];
-			if(($entityData = $this->db->get($index . self::TAG_ENTITY)) !== false and strlen($entityData) > 0){
-				$entities = $nbt->read($entityData, true);
-				if(!is_array($entities)){
-					$entities = [$entities];
-				}
-			}
-
-			/** @var CompoundTag $entityNBT */
-			foreach($entities as $entityNBT){
-				if($entityNBT->hasTag("id", IntTag::class)){
-					$entityNBT->setInt("id", $entityNBT->getInt("id") & 0xff); //remove type flags - TODO: use these instead of removing them)
-				}
-			}
-
-			$tiles = [];
-			if(($tileData = $this->db->get($index . self::TAG_BLOCK_ENTITY)) !== false and strlen($tileData) > 0){
-				$tiles = $nbt->read($tileData, true);
-				if(!is_array($tiles)){
-					$tiles = [$tiles];
-				}
-			}
-
-			$extraData = [];
-			if(($extraRawData = $this->db->get($index . self::TAG_BLOCK_EXTRA_DATA)) !== false and strlen($extraRawData) > 0){
-				$binaryStream->setBuffer($extraRawData, 0);
-				$count = $binaryStream->getLInt();
-				for($i = 0; $i < $count; ++$i){
-					$key = $binaryStream->getLInt();
-					$value = $binaryStream->getLShort();
-					$extraData[$key] = $value;
-				}
-			}
-
-			$chunk = new Chunk(
-				$chunkX,
-				$chunkZ,
-				$subChunks,
-				$entities,
-				$tiles,
-				$biomeIds,
-				$heightMap,
-				$extraData
-			);
-
-			//TODO: tile ticks, biome states (?)
-
-			$chunk->setGenerated(true);
-			$chunk->setPopulated(true);
-			$chunk->setLightPopulated($lightPopulated);
-
-			return $chunk;
-		}catch(UnsupportedChunkFormatException $e){
-			//TODO: set chunks read-only so the version on disk doesn't get overwritten
-
-			$logger = MainLogger::getLogger();
-			$logger->error("Failed to decode LevelDB chunk: " . $e->getMessage());
-
-			return null;
-		}catch(\Throwable $t){
-			$logger = MainLogger::getLogger();
-			$logger->error("LevelDB chunk decode error");
-			$logger->logException($t);
-
-			return null;
-
-		}
-	}
-
-	protected function writeChunk(Chunk $chunk) : void{
-		$index = LevelDB::chunkIndex($chunk->getX(), $chunk->getZ());
-		$this->db->put($index . self::TAG_VERSION, chr(self::CURRENT_LEVEL_CHUNK_VERSION));
-
-		$subChunks = $chunk->getSubChunks();
-		foreach($subChunks as $y => $subChunk){
-			$key = $index . self::TAG_SUBCHUNK_PREFIX . chr($y);
-			if($subChunk->isEmpty(false)){ //MCPE doesn't save light anymore as of 1.1
-				$this->db->delete($key);
-			}else{
-				$this->db->put($key,
-					chr(self::CURRENT_LEVEL_SUBCHUNK_VERSION) .
-					$subChunk->getBlockIdArray() .
-					$subChunk->getBlockDataArray()
-				);
-			}
-		}
-
-		$this->db->put($index . self::TAG_DATA_2D, pack("v*", ...$chunk->getHeightMapArray()) . $chunk->getBiomeIdArray());
-
-		$extraData = $chunk->getBlockExtraDataArray();
-		if(count($extraData) > 0){
-			$stream = new BinaryStream();
-			$stream->putLInt(count($extraData));
-			foreach($extraData as $key => $value){
-				$stream->putLInt($key);
-				$stream->putLShort($value);
-			}
-
-			$this->db->put($index . self::TAG_BLOCK_EXTRA_DATA, $stream->getBuffer());
-		}else{
-			$this->db->delete($index . self::TAG_BLOCK_EXTRA_DATA);
-		}
-
-		//TODO: use this properly
-		$this->db->put($index . self::TAG_STATE_FINALISATION, chr(self::FINALISATION_DONE));
-
-		/** @var CompoundTag[] $tiles */
-		$tiles = [];
-		foreach($chunk->getTiles() as $tile){
-			if(!$tile->isClosed()){
-				$tile->saveNBT();
-				$tiles[] = $tile->namedtag;
-			}
-		}
-		$this->writeTags($tiles, $index . self::TAG_BLOCK_ENTITY);
-
-		/** @var CompoundTag[] $entities */
-		$entities = [];
-		foreach($chunk->getSavableEntities() as $entity){
-			$entity->saveNBT();
-			$entities[] = $entity->namedtag;
-		}
-		$this->writeTags($entities, $index . self::TAG_ENTITY);
-
-		$this->db->delete($index . self::TAG_DATA_2D_LEGACY);
-		$this->db->delete($index . self::TAG_LEGACY_TERRAIN);
-	}
-
-	/**
-	 * @param CompoundTag[] $targets
-	 * @param string        $index
-	 */
-	private function writeTags(array $targets, string $index){
-		if(!empty($targets)){
-			$nbt = new LittleEndianNBTStream();
-			$this->db->put($index, $nbt->write($targets));
-		}else{
-			$this->db->delete($index);
-		}
-	}
-
-	/**
-	 * @return \LevelDB
-	 */
-	public function getDatabase() : \LevelDB{
-		return $this->db;
-	}
-
-	public static function chunkIndex(int $chunkX, int $chunkZ) : string{
-		return Binary::writeLInt($chunkX) . Binary::writeLInt($chunkZ);
-	}
-
-	private function chunkExists(int $chunkX, int $chunkZ) : bool{
-		return $this->db->get(LevelDB::chunkIndex($chunkX, $chunkZ) . self::TAG_VERSION) !== false;
-	}
-
-	public function close(){
-		$this->db->close();
-	}
->>>>>>> 093cb5b3
 }