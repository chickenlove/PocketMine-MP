--- conflicted
+++ resolved
@@ -39,27 +39,15 @@
 	/**
 	 * Actual Minecraft: PE protocol version
 	 */
-<<<<<<< HEAD
-	const CURRENT_PROTOCOL = 141;
+	public const CURRENT_PROTOCOL = 141;
 	/**
 	 * Current Minecraft PE version reported by the server. This is usually the earliest currently supported version.
 	 */
-	const MINECRAFT_VERSION = 'v1.2.5.15 beta';
+	public const MINECRAFT_VERSION = 'v1.2.5.15 beta';
 	/**
 	 * Version number sent to clients in ping responses.
 	 */
-	const MINECRAFT_VERSION_NETWORK = '1.2.5.15';
-=======
-	public const CURRENT_PROTOCOL = 137;
-	/**
-	 * Current Minecraft PE version reported by the server. This is usually the earliest currently supported version.
-	 */
-	public const MINECRAFT_VERSION = 'v1.2.0.81';
-	/**
-	 * Version number sent to clients in ping responses.
-	 */
-	public const MINECRAFT_VERSION_NETWORK = '1.2.0.81';
->>>>>>> 808227d9
+	public const MINECRAFT_VERSION_NETWORK = '1.2.5.15';
 
 	public const LOGIN_PACKET = 0x01;
 	public const PLAY_STATUS_PACKET = 0x02;
